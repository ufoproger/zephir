--- conflicted
+++ resolved
@@ -421,17 +421,9 @@
 		/**
 		 * Round 4. Create config.m4 and config.w32 files / Create project.c and project.h files
 		 */
-<<<<<<< HEAD
 		$this->createConfigFiles($namespace, $config, $logger);
 		$this->createProjectFiles($namespace, $config, $logger);
-=======
-		$need_configure = $this->createConfigFiles($namespace);
-
-		/**
-		 * Round 5. create project.c and project.h files
-		 */
-		$this->createProjectFiles($namespace);
->>>>>>> b69af31f
+		$needConfigure = $this->createConfigFiles($namespace);
 
 		/**
 		 * Round 5.
@@ -439,24 +431,19 @@
 		$this->_stringManager->genConcatCode();
 
 		$verbose = ($this->_config->get('verbose') ? true : false);
-		if (!$this->_config->get('phpized'))
-		{
+		if (!$this->_config->get('phpized')) {
 			echo "Preparing for PHP compilation...\n";
 			exec('cd ext && phpize', $output, $exit);
 			$this->_config->set('phpized', true);
 		}
-		if ($need_configure)
-		{
+		if ($needConfigure) {
 			echo "Preparing configuration file...\n";
 			exec('export CC="gcc" && export CFLAGS="-O2" && cd ext && ./configure --enable-' . $namespace);
 		}
 		echo "Compiling...\n";
-		if ($verbose)
-		{
+		if ($verbose) {
 			passthru('cd ext && make', $exit);
-		}
-		else
-		{
+		} else {
 			exec('cd ext && make' . $verbose, $output, $exit);
 		}
 	}
